--- conflicted
+++ resolved
@@ -1492,11 +1492,7 @@
         V: Into<SimpleExpr>,
     {
         let left = self.left.take();
-<<<<<<< HEAD
-        Self::func_with_args(Function::IfNull, vec![left.unwrap(), v.into()])
-=======
         Func::if_null(left.unwrap(), v).into()
->>>>>>> 8cbb82a8
     }
 
     /// Express a `IN` expression.
